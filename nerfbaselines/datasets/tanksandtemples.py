--- conflicted
+++ resolved
@@ -17,28 +17,6 @@
 _URL = f"{BASE_URL}/{{scene}}.tar.gz"
 _URL2DOWN = f"{BASE_URL}/{{scene}}_2down.tar.gz"
 SCENES = {
-<<<<<<< HEAD
-    "auditorium": None,
-    "ballroom": None,
-    "barn": None,
-    "caterpillar": None,
-    "courthouse": None,
-    "courtroom": None,
-    "family": None,
-    "francis": None,
-    "horse": None,
-    "ignatius": None,
-    "lighthouse": None,
-    "m60": None,
-    "meetingroom": None,
-    "museum": None,
-    "palace": None,
-    "panther": None,
-    "playground": None,
-    "temple": None,
-    "train": f"{BASE_URL}/train_2down.zip",
-    "truck": f"{BASE_URL}/truck_2down.zip",
-=======
     # advanced
     "auditorium": True,
     "ballroom": True,
@@ -65,7 +43,6 @@
     "ignatius": False,
     "meetingroom": False,
     "truck": True,
->>>>>>> d42ec1cf
 }
 
 
