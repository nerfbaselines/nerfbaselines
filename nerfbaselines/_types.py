--- conflicted
+++ resolved
@@ -390,11 +390,8 @@
     required_features: FrozenSet[DatasetFeature]
     supported_camera_models: FrozenSet[CameraModel]
     supported_outputs: Tuple[Union[str, RenderOutputType], ...]
-<<<<<<< HEAD
     can_resume_training: bool
-=======
     viewer_default_resolution: Union[int, Tuple[int, int]]
->>>>>>> f75cbe34
 
 
 class ModelInfo(TypedDict, total=False):
@@ -408,11 +405,8 @@
     supported_camera_models: FrozenSet
     hparams: Dict[str, Any]
     supported_outputs: Tuple[Union[str, RenderOutputType], ...]
-<<<<<<< HEAD
     can_resume_training: bool
-=======
     viewer_default_resolution: Union[int, Tuple[int, int]]
->>>>>>> f75cbe34
 
 
 class RenderOptions(TypedDict, total=False):
