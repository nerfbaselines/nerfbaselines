from contextlib import contextmanager
from threading import local
from functools import partial
import logging
import itertools
from typing import Callable
import types
import ast
import sys
import importlib
import importlib.abc
import importlib.util


_local = local()
_local.data = None


def _get_overrides_and_patches():
    if _local.data is None:
        return {}, {}
    return _local.data


def _parse_patch(patch):
    pl = patch.splitlines()
    i = 0
    fullpatch = {}
    while i < len(pl):
        if not pl[i]:
            i += 1
            continue
        while not pl[i].startswith("--- "):
            i += 1
        assert pl[i].startswith("--- a/")
        i += 1
        assert pl[i].startswith("+++ b/")
        file = pl[i][6:].strip()
        i += 1

        updates_mod = 0
        while i < len(pl) and pl[i].startswith("@@ "):
            old, new = pl[i][3:].split(" ", 3)[:2]
            i += 1
            assert old.startswith("-")
            assert new.startswith("+")
            old = tuple(map(int, old[1:].split(",")))
            if len(old) == 1:
                old = (old[0], 1)
            new = tuple(map(int, new[1:].split(",")))
            if len(new) == 1:
                new = (new[0], 1)
            oldlines = []
            newlines = []
            while i < len(pl):
                if pl[i].startswith("-"):
                    oldlines.append(pl[i][1:])
                elif pl[i].startswith("+"):
                    newlines.append(pl[i][1:])
                elif pl[i].startswith(" "):
                    oldlines.append(pl[i][1:])
                    newlines.append(pl[i][1:])
                i += 1
                if i >= len(pl) or (pl[i] and pl[i][0] not in (" ", "-", "+")):
                    break
            updates = fullpatch.setdefault(file, [])
            assert len(oldlines) == old[1]
            assert len(newlines) == new[1]
            updates.append((old[0] + updates_mod, oldlines, newlines))
            updates_mod += new[1] - old[1]
    return fullpatch


def _apply_patch(content, updates):
    lines = content.splitlines() + ([""] if content.endswith("\n") else [])
    for lineno, oldlines, newlines in updates:
        actuallines = lines[lineno - 1:lineno + len(oldlines) - 1]
        assert "\n".join(actuallines) == "\n".join(oldlines), \
            f"Expected {oldlines} at line {lineno}, got {actuallines}"
        lines = lines[:lineno - 1] + newlines + lines[lineno + len(oldlines) - 1:]
    return "\n".join(lines)


class _MetaFinder(importlib.abc.MetaPathFinder):
    class _Loader(importlib.abc.Loader):
        _being_imported = {}

        def create_module(self, spec):
            overrides, patches = _get_overrides_and_patches()
            if spec.name not in overrides and spec.name not in patches:
                return None
            if spec.name in self._being_imported:
                return self._being_imported[spec.name]
            print(spec.name)
            logging.debug("Patching %s", spec.name)
            assert spec.origin is not None, "origin is required"
            with open(spec.origin) as f:
                code = f.read()
            for callback in patches.get(spec.name, []):
                code = callback(code)
            ast_module = ast.parse(code)
            for callback in overrides.get(spec.name, []):
                callback(ast_module)
            module = types.ModuleType(spec.name)
            module.__spec__ = spec
            module.__loader__ = self
            module.__name__ = spec.name
            self._being_imported[spec.name] = module
            try:
                exec(compile(ast_module, spec.origin, "exec"), module.__dict__)
            finally:
                self._being_imported.pop(spec.name)
            return module

        def exec_module(self, module):
            del module
            return

    def find_spec(self, fullname, path, target=None):
        del path, target
        overrides, patches = _get_overrides_and_patches()
        if fullname in overrides or fullname in patches:
            # Temporarily remove the custom finder from sys.meta_path to avoid recursion
            original_meta_path = sys.meta_path[:]
            try:
                sys.meta_path = [finder for finder in sys.meta_path if not isinstance(finder, _MetaFinder)]
                spec = importlib.util.find_spec(fullname)
            finally:
                sys.meta_path = original_meta_path
            if spec:
                # Set the loader to be the custom loader
                spec.loader = _MetaFinder._Loader()
            return spec
        return None


def apply_patch(patch):
    patchdata = _parse_patch(patch)
    for path, updates in patchdata.items():
        assert path.endswith(".py"), "Only .py files are supported"
        path = path[:-3]
        path = path.replace("/", ".")
        if path.endswith(".__init__"):
            path = path[:-9]
        def _apply_patch_locally(updates, path, code):
            try:
                return _apply_patch(code, updates)
            except Exception as e:
                raise RuntimeError(f"Failed to apply patch to '{path}'") from e
        _local.patch_code(path, partial(_apply_patch_locally, updates, path))



class Context:
    def __init__(self):
        self._module_overrides = {}
        self._module_patches = {}
        self._backup = None

    def __enter__(self):
        if _local.data is None:
            # Register the custom finder
            if sys.meta_path and not sys.meta_path[0].__class__.__name__ == "_MetaFinder":
                sys.meta_path.insert(0, _MetaFinder())
        self._backup = _local.data
        _local.data = (self._module_overrides, self._module_patches)
        for module in itertools.chain(self._module_overrides, self._module_patches):
            if module in sys.modules:
                sys.modules.pop(module)
        return self

    def __exit__(self, exc_type, exc_val, exc_tb):
        del exc_type, exc_val, exc_tb
        _local.data = self._backup
        self._backup = None
        if _local.data is None:
            # Remove the custom finder
            sys.meta_path = [finder for finder in sys.meta_path if not isinstance(finder, _MetaFinder)]
        for module in itertools.chain(self._module_overrides, self._module_patches):
            if module in sys.modules:
                del sys.modules[module]
        importlib.invalidate_caches()

    def patch_ast_import(self, module: str):
        def wrap(callback: Callable[[ast.Module], None]):
<<<<<<< HEAD
            if module not in self._module_overrides:
                self._module_overrides[module] = []
            self._module_overrides[module].append(callback)
=======
            def _callback(*args, **kwargs):
                try:
                    return callback(*args, **kwargs)
                except Exception as e:
                    raise ImportError(f"Error in patching {module}: {e}")
            if module not in _MetaFinder._module_overrides:
                _MetaFinder._module_overrides[module] = []
            _MetaFinder._module_overrides[module].append(_callback)
        if module in sys.modules:
            sys.modules.pop(module)
>>>>>>> f75cbe34
        return wrap

    def patch_code(self, module: str, callback):
        if module not in self._module_patches:
            self._module_patches[module] = []
        self._module_patches[module].append(callback)

    def apply_patch(self, patch):
        patchdata = _parse_patch(patch)
        for path, updates in patchdata.items():
            assert path.endswith(".py"), "Only .py files are supported"
            path = path[:-3]
            path = path.replace("/", ".")
            if path.endswith(".__init__"):
                path = path[:-9]
            def _apply_patch_locally(updates, path, code):
                try:
                    return _apply_patch(code, updates)
                except Exception as e:
                    raise RuntimeError(f"Failed to apply patch to '{path}'") from e
            self.patch_code(path, partial(_apply_patch_locally, updates, path))<|MERGE_RESOLUTION|>--- conflicted
+++ resolved
@@ -183,22 +183,14 @@
 
     def patch_ast_import(self, module: str):
         def wrap(callback: Callable[[ast.Module], None]):
-<<<<<<< HEAD
-            if module not in self._module_overrides:
-                self._module_overrides[module] = []
-            self._module_overrides[module].append(callback)
-=======
             def _callback(*args, **kwargs):
                 try:
                     return callback(*args, **kwargs)
                 except Exception as e:
                     raise ImportError(f"Error in patching {module}: {e}")
-            if module not in _MetaFinder._module_overrides:
-                _MetaFinder._module_overrides[module] = []
-            _MetaFinder._module_overrides[module].append(_callback)
-        if module in sys.modules:
-            sys.modules.pop(module)
->>>>>>> f75cbe34
+            if module not in self._module_overrides:
+                self._module_overrides[module] = []
+            self._module_overrides[module].append(_callback)
         return wrap
 
     def patch_code(self, module: str, callback):
