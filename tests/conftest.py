--- conflicted
+++ resolved
@@ -23,7 +23,6 @@
         return fn
 
 
-<<<<<<< HEAD
 @pytest.fixture
 def load_source_code():
     paths_to_pop = []
@@ -61,10 +60,6 @@
         gc.collect()
 
 
-
-
-=======
->>>>>>> f75cbe34
 @contextlib.contextmanager
 def patch_modules(update):
     _empty = object()
